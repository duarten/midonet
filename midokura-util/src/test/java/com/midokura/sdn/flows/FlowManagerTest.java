--- conflicted
+++ resolved
@@ -27,7 +27,7 @@
     int dpFlowRemoveBatchSize = 2;
     FlowManagerHelperImpl flowManagerHelper;
     FlowManager flowManager;
-    long timeOut = 300;
+    long timeOut = 2000;
 
     @Before
     public void setUp() {
@@ -210,7 +210,6 @@
 
     }
 
-    @Ignore
     @Test
     public void wildcardFlowUpdatedBecauseOfKernelFlowUpdated()
             throws InterruptedException {
@@ -228,25 +227,19 @@
         flowManager.add(flowMatch, wildcardFlow);
         flowManagerHelper.addFlow(new Flow().setMatch(flowMatch));
 
-        Thread.sleep(timeOut/4);
+        Thread.sleep(timeOut/6);
 
         // update the flow in the kernel
         flowManagerHelper.setLastUsedTimeToNow(flowMatch);
-
-        flowManager.checkFlowsExpiration();
-
-<<<<<<< HEAD
-        Thread.sleep(timeOut/4);
+        Thread.sleep(timeOut/6);
+        flowManager.checkFlowsExpiration();
+
+        Thread.sleep(timeOut/6);
 
         assertThat("Wildcard flow LastUsedTime was not updated",
                    wildcardFlow.getLastUsedTimeMillis(),
                    equalTo(flowManagerHelper.flowsMap.get(flowMatch)
                                             .getLastUsedTime()));
-=======
-        assertThat("Wildcard flow LastUsedTime was not updated",
-            wildcardFlow.getLastUsedTimeMillis(),
-                   equalTo(flowManagerHelper.flowsMap.get(flowMatch).getLastUsedTime()));
->>>>>>> 2da61671
 
         long time2 = System.currentTimeMillis();
 
