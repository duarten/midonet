--- conflicted
+++ resolved
@@ -102,14 +102,7 @@
             log.info("delete port {}", portName);
             ovsdb.delPort(portName);
             try {
-<<<<<<< HEAD
-                Process ipCmd = Runtime.getRuntime().exec(
-                        String.format(
-                                "sudo ip link del %s", portName));
-                ipCmd.waitFor();
-=======
                 Sudo.sudoExec(String.format("ip link del %s", portName));
->>>>>>> 099361bb
                 log.debug("clear: ran ip link");
             } catch (InterruptedException e) {
                 log.warn("clear", e);
@@ -170,15 +163,8 @@
             portBuilder = ovsdb.addInternalPort(datapathId, portName);
         } else if (vpn.privatePortId.equals(portId)) {
             try {
-<<<<<<< HEAD
-                Process ipCmd = Runtime.getRuntime().exec(
-                        String.format(
-                                "sudo ip tuntap add dev %s mode tap", portName));
-                ipCmd.waitFor();
-=======
                 Sudo.sudoExec(String.format(
                         "ip tuntap add dev %s mode tap", portName));
->>>>>>> 099361bb
                 log.debug("addPort: ran ip tuntap");
             } catch (InterruptedException e) {
                 log.warn("addPort", e);
@@ -209,16 +195,9 @@
 
         // Bring the port up.
         try {
-<<<<<<< HEAD
-            Process ipCmd = Runtime.getRuntime().exec(
-                    String.format(
-                            "sudo ip link set dev %s arp on mtu 1300 multicast off up",
-                            portName));
-=======
             Sudo.sudoExec(String.format(
                     "ip link set dev %s arp on mtu 1300 multicast off up",
                     portName));
->>>>>>> 099361bb
             log.debug("addPort: ran ip link");
         } catch (IOException e) {
             log.warn("addPort", e);
@@ -244,11 +223,7 @@
 
     @Override
     public void configurePort(UUID portId, String portName)
-<<<<<<< HEAD
-            throws StateAccessException, IOException {
-=======
-        throws StateAccessException, IOException, InterruptedException {
->>>>>>> 099361bb
+            throws StateAccessException, IOException, InterruptedException {
         PortConfig config = portMgr.get(portId).value;
         if (!(config instanceof PortDirectory.MaterializedRouterPortConfig)) {
             throw new RuntimeException(
@@ -261,67 +236,41 @@
         VpnConfig vpn = vpnNode.value;
         if (vpn.publicPortId.equals(portId)) {
             // Set IP address of the port.
-<<<<<<< HEAD
-            Process ipCmd = Runtime.getRuntime().exec(
-                    String.format(
-                            "sudo ip addr add %s/%d dev %s",
-                            Net.convertIntAddressToString(portConfig.localNwAddr),
-                            portConfig.nwLength, portName));
-=======
             Sudo.sudoExec(String.format(
                     "ip addr add %s/%d dev %s",
                     Net.convertIntAddressToString(portConfig.localNwAddr),
                     portConfig.nwLength, portName));
->>>>>>> 099361bb
             log.debug("configurePort: ran ip addr");
 
-            // We need different table number if we want to run different vpns on the same machine.
-            // In the table just one entry will be written, that is the defaut gateway
-            // We use & 0xfff to truncate the int, I didn't find what's the maximum number
+            // We need different table number if we want to run different vpns
+            // on the same machine.
+            // In the table just one entry will be written, that is the defaut
+            // gateway
+            // We use & 0xfff to truncate the int, I didn't find what's the
+            // maximum number
             // allowed for tables but till 12bit it's ok
-            // TODO(rossella) delete the policy-based-rounting table during the clean up, agree a
+            // TODO(rossella) delete the policy-based-rounting table during the
+            // clean up, agree a
             // good strategy
             int tableNr = portId.hashCode() & 0xfff;
 
             // Add a rule and a route that transports packets from the
             // internal port to the gateway (the controller).
-<<<<<<< HEAD
-            ipCmd = Runtime.getRuntime().exec(
-
-                    String.format(
-                            "sudo ip rule add from %s table %d",
-                            Net.convertIntAddressToString(portConfig.localNwAddr),
-                            tableNr));
-            try {
-                ipCmd.waitFor();
-=======
             try {
                 Sudo.sudoExec(String.format(
                     "ip rule add from %s table %d",
                     Net.convertIntAddressToString(portConfig.localNwAddr),
-                    OPENVPN_RULE_TABLE));
->>>>>>> 099361bb
+                    tableNr));
             } catch (InterruptedException e) {
                 log.warn("configurePort", e);
             }
             log.debug("configurePort: ran ip rule");
 
-<<<<<<< HEAD
-            ipCmd = Runtime.getRuntime().exec(
-
-                    String.format(
-                            "sudo ip route add default via %s table %d",
-                            Net.convertIntAddressToString(portConfig.portAddr),
-                            tableNr));
-            try {
-                ipCmd.waitFor();
-=======
             try {
                 Sudo.sudoExec(String.format(
-                    "sudo ip route add default via %s table %d",
+                    "ip route add default via %s table %d",
                     Net.convertIntAddressToString(portConfig.portAddr),
-                    OPENVPN_RULE_TABLE));
->>>>>>> 099361bb
+                    tableNr));
             } catch (InterruptedException e) {
                 log.warn("configurePort", e);
             }
@@ -331,11 +280,7 @@
 
     @Override
     public void configurePort(UUID portId)
-<<<<<<< HEAD
-            throws StateAccessException, IOException {
-=======
-        throws StateAccessException, IOException, InterruptedException {
->>>>>>> 099361bb
+            throws StateAccessException, IOException, InterruptedException {
         Set<String> portNames = ovsdb.getPortNamesByExternalId(
                 externalIdKey, portId.toString());
         if (portNames.size() != 1) {
@@ -358,14 +303,7 @@
             log.info("delete port {}", portName);
             ovsdb.delPort(portName);
             try {
-<<<<<<< HEAD
-                Process ipCmd = Runtime.getRuntime().exec(
-                        String.format(
-                                "sudo ip link del %s", portName));
-                ipCmd.waitFor();
-=======
                 Sudo.sudoExec(String.format("ip link del %s", portName));
->>>>>>> 099361bb
                 log.debug("delPort: ran ip link");
             } catch (InterruptedException e) {
                 log.warn("delPort", e);
