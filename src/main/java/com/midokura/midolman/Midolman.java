--- conflicted
+++ resolved
@@ -73,17 +73,11 @@
 
         // open the OVSDB connection
         ovsdb = new OpenvSwitchDatabaseConnectionImpl(
-<<<<<<< HEAD
                 "Open_vSwitch", 
-                config.configurationAt("openvswitch").getString("openvswitchdb_ip_addr", "127.0.0.1"), 
-                config.configurationAt("openvswitch").getInt("openvswitchdb_tcp_port", 6634));
-=======
-                "OpenvSwitch", 
                 config.configurationAt("openvswitch")
                       .getString("openvswitchdb_ip_addr", "127.0.0.1"), 
                 config.configurationAt("openvswitch")
                       .getInt("openvswitchdb_tcp_port", 6634));
->>>>>>> 7da442ee
 
         zkConnection = new ZkConnection(
                 config.configurationAt("zookeeper")
