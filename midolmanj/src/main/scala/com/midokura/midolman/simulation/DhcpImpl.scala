--- conflicted
+++ resolved
@@ -11,23 +11,15 @@
 import akka.dispatch.{ExecutionContext, Future, Promise}
 import akka.util.duration._
 import java.util.UUID
-<<<<<<< HEAD
-
-import com.midokura.midolman.SimulationController
+
+import com.midokura.midolman.{FlowController, SimulationController}
+import com.midokura.midolman.FlowController.DiscardPacket
 import com.midokura.midolman.SimulationController.EmitGeneratedPacket
-=======
-import com.midokura.midolman.{FlowController, SimulationController}
->>>>>>> e9751a0b
 import com.midokura.midolman.topology.VirtualTopologyActor
 import com.midokura.midolman.topology.VirtualTopologyActor.PortRequest
-<<<<<<< HEAD
 import com.midokura.midonet.cluster.DataClient
 import com.midokura.midonet.cluster.client._
 import com.midokura.packets._
-=======
-import com.midokura.midolman.SimulationController.EmitGeneratedPacket
-import com.midokura.midolman.FlowController.DiscardPacket
->>>>>>> e9751a0b
 
 
 class DhcpImpl(val dataClient: DataClient, val inPortId: UUID,
@@ -36,7 +28,8 @@
               (implicit val ec: ExecutionContext,
                val actorSystem: ActorSystem) {
     private val log = akka.event.Logging(actorSystem, this.getClass)
-    private val virtualTopologyManager = VirtualTopologyActor.getRef(actorSystem)
+    private val virtualTopologyManager =
+        VirtualTopologyActor.getRef(actorSystem)
     private val flowController = FlowController.getRef(actorSystem)
 
     private var serverAddr: IntIPv4 = null
